--- conflicted
+++ resolved
@@ -89,10 +89,6 @@
             from raw_data_fusion.fusion_projection_lines import imageplus_creation
             self.image_plus_creation = imageplus_creation
 
-        # # Fill Labels
-        # for name, label in self.classes.items():
-        #     self.labels[label] = name
-
         # Create all sample tokens
         self.sample_tokens = {}
         image_index = 0
@@ -109,8 +105,7 @@
 
 
         # Create all annotations and put into image_data
-        for image_index, sample_token in self.sample_tokens.items():
-            self.image_data[image_index] = None #self.load_labels(sample_token, self.camera_sensors)
+        self.image_data = {image_index:None for image_index in self.sample_tokens}
 
         # Finalize
         super(NuscenesGenerator, self).__init__(**kwargs)
@@ -355,23 +350,15 @@
                 if box.name in self.classes:
                     box.label = self.classes[box.name]
 
-<<<<<<< HEAD
-                # Check if box is visible and transform box to 1D vector
-                if box_in_image(box=box, intrinsic=camera_intrinsic, imsize=imsize, vis_level=BoxVisibility.ANY):
-                    # If visible, we create the corresponding label
-                    # normalize=True, because we usually resize the image anyways
-                    box2d = box.box2d(camera_intrinsic, imsize=imsize, normalize=True)
-                    labels.append([*box2d, box.label])
-=======
                     # Check if box is visible and transform box to 1D vector
                     if box_in_image(box=box, intrinsic=camera_intrinsic, imsize=imsize, vis_level=BoxVisibility.ANY):
                         # If visible, we create the corresponding label
+                        # normalize=True, because we usually resize the image anyways
                         box2d = box.box2d(camera_intrinsic, imsize=imsize, normalize=True)
                         labels.append([*box2d, box.label])
                 else:
                     # The current name has been ignored
                     pass
->>>>>>> d0643c3d
 
         return labels
 
