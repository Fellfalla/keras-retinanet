#!/usr/bin/env python

"""
Copyright 2017-2018 Fizyr (https://fizyr.com)

Licensed under the Apache License, Version 2.0 (the "License");
you may not use this file except in compliance with the License.
You may obtain a copy of the License at
    http://www.apache.org/licenses/LICENSE-2.0
Unless required by applicable law or agreed to in writing, software
distributed under the License is distributed on an "AS IS" BASIS,
WITHOUT WARRANTIES OR CONDITIONS OF ANY KIND, either express or implied.
See the License for the specific language governing permissions and
limitations under the License.
"""

import argparse
import os
import sys
import numpy as np

import yaml
import keras
import tensorflow as tf

# Allow relative imports when being executed as script.
if __name__ == "__main__" and __package__ is None:
    sys.path.insert(0, os.path.join(os.path.dirname(__file__), '..', '..'))
    import keras_retinanet.bin  # noqa: F401
    __package__ = "keras_retinanet.bin"

# Change these to absolute imports if you copy this script outside the keras_retinanet package.
from keras_retinanet import models
from keras_retinanet.preprocessing.csv_generator import CSVGenerator
from keras_retinanet.preprocessing.pascal_voc import PascalVocGenerator
from keras_retinanet.utils.eval import evaluate
from keras_retinanet.utils.keras_version import check_keras_version
from keras_retinanet.models.retinanet import AnchorParameters


def get_session():
    """ Construct a modified tf session.
    """
    config = tf.ConfigProto()
    config.gpu_options.allow_growth = True
    return tf.Session(config=config)

#def get_absolute_name(name,prefix):
#    return name if os.path.exists(name) else os.path.join(prefix,name)

def get_anchors_params(anchors_in=None):
    if anchors_in:
        anchors_in  = open(anchors_in,'r')
        anchors_params = yaml.load(anchors_in)
        anchors_params.update(ratios=np.array(anchors_params['ratios'],keras.backend.floatx()))  
        anchors_params.update(scales=np.array(anchors_params['scales'],keras.backend.floatx()))  
    else:
        #just use the default params.
        anchors_params = {'sizes':AnchorParameters.default.sizes,
                          'ratios':AnchorParameters.default.ratios,
                          'scales':AnchorParameters.default.scales,
                          'strides':AnchorParameters.default.strides}
            
    return anchors_params

def create_generator(args):
    """ Create generators for evaluation.
    """
    if args.dataset_type == 'coco':
        # import here to prevent unnecessary dependency on cocoapi
        from ..preprocessing.coco import CocoGenerator

        validation_generator = CocoGenerator(
            args.coco_path,
            'val2017',
            image_min_side=args.image_min_side,
            image_max_side=args.image_max_side
        )
    elif args.dataset_type == 'pascal':
        validation_generator = PascalVocGenerator(
            args.pascal_path,
            'test',
            image_min_side=args.image_min_side,
            image_max_side=args.image_max_side
        )
    elif args.dataset_type == 'csv':
        validation_generator = CSVGenerator(
            args.annotations,
            args.classes,
            image_min_side=args.image_min_side,
            image_max_side=args.image_max_side,
        )
    else:
        raise ValueError('Invalid data type received: {}'.format(args.dataset_type))

    return validation_generator

def parse_args(args):
    """ Parse the arguments.
    """
    parser     = argparse.ArgumentParser(description='Evaluation script for a RetinaNet network.')
    subparsers = parser.add_subparsers(help='Arguments for specific dataset types.', dest='dataset_type')
    subparsers.required = True

    coco_parser = subparsers.add_parser('coco')
    coco_parser.add_argument('coco_path', help='Path to dataset directory (ie. /tmp/COCO).')

    pascal_parser = subparsers.add_parser('pascal')
    pascal_parser.add_argument('pascal_path', help='Path to dataset directory (ie. /tmp/VOCdevkit).')

    csv_parser = subparsers.add_parser('csv')
    csv_parser.add_argument('annotations', help='Path to CSV file containing annotations for evaluation.')
    csv_parser.add_argument('classes', help='Path to a CSV file containing class label mapping.')

    parser.add_argument('model',             help='Path to RetinaNet model.')

    parser.add_argument("--convert-model",   help='Convert the model to an inference model (ie. the input is a training model).', action='store_true')
    parser.add_argument('--backbone',        help='The backbone of the model.', default='resnet50')
    parser.add_argument('--gpu',             help='Id of the GPU to use (as reported by nvidia-smi).')
    parser.add_argument('--score-threshold', help='Threshold on score to filter detections with (defaults to 0.05).', default=0.05, type=float)
    parser.add_argument('--iou-threshold',   help='IoU Threshold to count for a positive detection (defaults to 0.5).', default=0.5, type=float)
    parser.add_argument('--max-detections',  help='Max Detections per image (defaults to 100).', default=100, type=int)
    parser.add_argument('--save-path',       help='Path for saving images with detections (doesn\'t work for COCO).')
    parser.add_argument('--image-min-side',  help='Rescale the image so the smallest side is min_side.', type=int, default=800)
    parser.add_argument('--image-max-side',  help='Rescale the image if the largest side is larger than max_side.', type=int, default=1333)
    parser.add_argument('--anchors',         help='Load anchors parameters by a yaml file.',default=None)

    return parser.parse_args(args)

def main(args=None):
    # parse arguments
    if args is None:
        args = sys.argv[1:]
    args = parse_args(args)

    # make sure keras is the minimum required version
    check_keras_version()

    # optionally choose specific GPU
    if args.gpu:
        os.environ['CUDA_VISIBLE_DEVICES'] = args.gpu
    keras.backend.tensorflow_backend.set_session(get_session())

    # make save path if it doesn't exist
    if args.save_path is not None and not os.path.exists(args.save_path):
        os.makedirs(args.save_path)
    
    if not args.anchors:
    #automatically search the snapshot path for anchors configure
    #if it doesn't exist, then default anchors paramaters are assumed.
        anchors_path = os.path.join(os.path.dirname(args.model),"anchors.yaml")
        anchors_path = anchors_path if os.path.exists(anchors_path) else None
    else:
        anchors_path = args.anchors
    anchors_dict = get_anchors_params(anchors_path)
    anchors_params = AnchorParameters(**anchors_dict)

    # create the generator
    #(It's ok not to update anchors args, as we only use the generator for load images and annotations.)
    generator = create_generator(args)

    # load the model
    print('Loading model, this may take a second...')
    model = models.load_model(args.model, backbone_name=args.backbone, convert=args.convert_model,anchor_parameters = anchors_params)

    # print model summary
    # print(model.summary())

    # start evaluation
<<<<<<< HEAD
    if args.dataset_type == 'coco':
        from ..utils.coco_eval import evaluate_coco
        evaluate_coco(generator, model, args.score_threshold)
    else:
        average_precisions = evaluate(
            generator,
            model,
            iou_threshold=args.iou_threshold,
            score_threshold=args.score_threshold,
            max_detections=args.max_detections,
            save_path=args.save_path
        )

        # print evaluation
        present_classes = 0
        precision = 0
        for label, (average_precision, num_annotations) in average_precisions.items():
            print('{:.0f} instances of class'.format(num_annotations),
                  generator.label_to_name(label), 'with average precision: {:.4f}'.format(average_precision))
            if num_annotations > 0:
                present_classes += 1
                precision       += average_precision
        print('mAP: {:.4f}'.format(precision / present_classes))

=======
    average_precisions= evaluate(
        generator,
        model,
        iou_threshold=args.iou_threshold,
        score_threshold=args.score_threshold,
        max_detections=args.max_detections,
        save_path=args.save_path,
    )

    # print evaluation
    for label, average_precision in average_precisions.items():
        print(generator.label_to_name(label), '{:.4f}'.format(average_precision))
    print('mAP: {:.4f}'.format(sum(average_precisions.values()) / len(average_precisions)))
>>>>>>> 679da4df


if __name__ == '__main__':
    main()<|MERGE_RESOLUTION|>--- conflicted
+++ resolved
@@ -167,7 +167,6 @@
     # print(model.summary())
 
     # start evaluation
-<<<<<<< HEAD
     if args.dataset_type == 'coco':
         from ..utils.coco_eval import evaluate_coco
         evaluate_coco(generator, model, args.score_threshold)
@@ -192,22 +191,6 @@
                 precision       += average_precision
         print('mAP: {:.4f}'.format(precision / present_classes))
 
-=======
-    average_precisions= evaluate(
-        generator,
-        model,
-        iou_threshold=args.iou_threshold,
-        score_threshold=args.score_threshold,
-        max_detections=args.max_detections,
-        save_path=args.save_path,
-    )
-
-    # print evaluation
-    for label, average_precision in average_precisions.items():
-        print(generator.label_to_name(label), '{:.4f}'.format(average_precision))
-    print('mAP: {:.4f}'.format(sum(average_precisions.values()) / len(average_precisions)))
->>>>>>> 679da4df
-
 
 if __name__ == '__main__':
     main()